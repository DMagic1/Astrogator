using System;
using System.Collections.Generic;
using UnityEngine;
using KSP;

namespace Astrogator {

	using static DebugTools;
	using static PhysicsTools;
	using static KerbalTools;

	/// An object representing everything we need to know about a particular transfer.
	public class TransferModel {

		/// <summary>
		/// Construct a model object.
		/// </summary>
		public TransferModel(ITargetable org, ITargetable dest)
		{
			origin = org;
			destination = dest;
		}

		/// <summary>
		/// The body we're transferring to.
		/// </summary>
		public ITargetable   destination         { get; private set; }

		/// <summary>
		/// The SOI that we're aiming at, possibly an ancestor of our ultimate
		/// destination if the user targeted a distant moon.
		/// </summary>
		public ITargetable   transferDestination { get; private set; }

		/// <summary>
		/// The reference body of the transfer portion of our route.
		/// </summary>
		public CelestialBody transferParent      { get; private set; }

		/// <summary>
		/// True if the transfer portion of this trajectory is retrograde, false otherwise.
		/// So for a retrograde Kerbin orbit, this is true for Mun and false for Duna.
		/// </summary>
		public bool          retrogradeTransfer  { get; private set; }

		/// <summary>
		/// The body we're transferring from.
		/// </summary>
		public ITargetable   origin              { get; private set; }

		/// <summary>
		/// Representation of the initial burn to start the transfer.
		/// </summary>
		public BurnModel     ejectionBurn        { get; private set; }

		/// <summary>
		/// Representation of the burn to change into the destination's orbital plane.
		/// </summary>
		public BurnModel     planeChangeBurn     { get; private set; }

		/// <summary>
		/// True if the craft is sitting on a surface (solid or liquid) rather than on an orbit.
		/// </summary>
		public bool Landed {
			get {
				Vessel vessel = origin.GetVessel();
				return vessel != null
					&& (vessel.situation == Vessel.Situations.PRELAUNCH
						|| vessel.situation == Vessel.Situations.LANDED
						|| vessel.situation == Vessel.Situations.SPLASHED);
			}
		}

		private BurnModel GenerateEjectionBurn(Orbit currentOrbit)
		{
			DbgFmt("Looking for a route from {0} to {1}, via {2}", TheName(origin), TheName(destination), TheName(currentOrbit.referenceBody));

			double now = Planetarium.GetUniversalTime();
			if (currentOrbit == null) {
				DbgFmt("Skipping transfer from null starting orbit.");
				// Sanity check just in case something unexpected happens.
				return null;

			} else if (destination == null) {
				DbgFmt("Skipping transfer to null destination.");
				// Sanity check just in case something unexpected happens.
				return null;

<<<<<<< HEAD
			} else if (Landed && currentOrbit == origin.GetOrbit()) {
				// TODO - Include space center scene here
=======
			} else if (destination.GetOrbit().eccentricity > 1) {
				DbgFmt("{0} is on an escape trajectory; bailing", TheName(destination));

				return null;

			} else if (Landed) {
>>>>>>> ab8c6eaf

				CelestialBody body = origin.GetOrbit().referenceBody;

				if (!body.rotates) {
					// A non-rotating body means we never get any closer to the
					// point where we want to escape. No calculation possible.
					// (This also lets us sidestep a divide by zero risk.)
					return null;
				}

				// This will give us a burn with the right delta V from low orbit.
				// The time will be now plus the time it takes to get from the absolute
				// reference direction to the burn at the orbital speed of fakeOrbit.
				double targetRadius = GoodLowOrbitRadius(body);
				Orbit fakeOrbit = new Orbit(0, 0, targetRadius, 0, 0, 0, 0, body);
				BurnModel ejection = GenerateEjectionBurn(fakeOrbit);

				// Now we figure out where the vessel (or KSC) will be at the time of that burn.
				double currentPhaseAngle = AbsolutePhaseAngle(
					body,
					ejection.atTime,
					origin.GetVessel()?.longitude ?? SpaceCenter.Instance.Longitude
				);

				// This will tell us approximately where our ship should be to launch
				double targetAbsolutePhaseAngle = AbsolutePhaseAngle(fakeOrbit, ejection.atTime);

				// This tells us how fast the body rotates.
				// Note that we already have our divide-by-zero guard above.
				double phaseAnglePerSecond = Tau / body.rotationPeriod;

				// Now we adjust the original burn time to account for the planet rotating
				// into position for us.
				// TODO - The Mun may have moved a significant distance during the offset!
				//        Adjust somehow.
				double burnTime = ejection.atTime + clamp(targetAbsolutePhaseAngle - currentPhaseAngle) / phaseAnglePerSecond;

				// Number of seconds to adjust burn time to account for launch
				const double LAUNCH_OFFSET = 0;

				// Finally, generate the real burn if it seems OK.
				if (burnTime + LAUNCH_OFFSET < now) {
					return null;
				} else {
					return new BurnModel(
						burnTime + LAUNCH_OFFSET,
						ejection.prograde + DeltaVToOrbit(body, origin)
					);
				}

			} else if (currentOrbit.eccentricity > 1.0) {

				if (currentOrbit.TrueAnomalyAtUT(now) < 0) {
					DbgFmt("Generating capture burn");

					double burnTime = currentOrbit.GetUTforTrueAnomaly(0, now),
						currentPeSpeed = currentOrbit.getOrbitalVelocityAtTrueAnomaly(0).magnitude;
					double periapsis = RadiusAtTime(currentOrbit, burnTime);
					double capturedPeSpeed = SpeedAtPeriapsis(
						currentOrbit.referenceBody, periapsis, periapsis);
					return new BurnModel(burnTime, capturedPeSpeed - currentPeSpeed);

				} else {
					DbgFmt("Too late for a decent capture burn");
				}
				return null;

			} else {

				// These need to be reset before the below loop to avoid messing things up
				transferParent = null;
				transferDestination = null;

				// If you want to go somewhere deep inside another SOI, we will
				// just aim at whatever ancestor we can see.
				// So Kerbin -> Laythe would be the same as Kerbin -> Jool.
				for (ITargetable b = StartBody(destination), prevBody = null;
						b != null;
						prevBody = b, b = ParentBody(b)) {

					if (currentOrbit.referenceBody == b as CelestialBody) {
						// Note which body is boss of the patch where we transfer

						if (prevBody == null) {
							// Return to LKO burn from Mun/Minmus
							DbgFmt("Found intermediate recursive origin {0} in destination ancestors; calculating return burn", TheName(currentOrbit.referenceBody));

							return new BurnModel(now, BurnToNewPe(
								currentOrbit,
								now,
								GoodLowOrbitRadius(currentOrbit.referenceBody)
							));

						} else {

							transferParent = b as CelestialBody;
							transferDestination = prevBody;
							DbgFmt("Found transfer patch, parent: {0}, destination: {1}",
								TheName(transferParent), TheName(transferDestination));
							break;
						}
					}
				}

				if (transferDestination != null) {
					// Our normal recursive base case - just a normal transfer

					// How many radians the phase angle increases or decreases by each second
					double phaseAnglePerSecond, angleToMakeUp;
					retrogradeTransfer = (currentOrbit.GetRelativeInclination(transferDestination.GetOrbit()) > 90f);

					if (!retrogradeTransfer) {

						// Normal prograde orbits
						double optimalPhaseAngle = clamp(Math.PI * (
							1 - Math.Pow(
								(currentOrbit.semiMajorAxis + transferDestination.GetOrbit().semiMajorAxis)
									/ (2 * transferDestination.GetOrbit().semiMajorAxis),
								1.5)
						));
						double currentPhaseAngle = clamp(
							  AbsolutePhaseAngle(transferDestination.GetOrbit(), now)
							- AbsolutePhaseAngle(currentOrbit, now));
						angleToMakeUp = currentPhaseAngle - optimalPhaseAngle;
						phaseAnglePerSecond =
							  (Tau / transferDestination.GetOrbit().period)
							- (Tau / currentOrbit.period);
						// This whole section borrowed from Kerbal Alarm Clock; thanks, TriggerAu!
						if (angleToMakeUp > 0 && phaseAnglePerSecond > 0)
							angleToMakeUp -= Tau;
						if (angleToMakeUp < 0 && phaseAnglePerSecond < 0)
							angleToMakeUp += Tau;

					} else {

						// Special logic needed for retrograde orbits
						// The phase angle is the opposite part of the unit circle
						double optimalPhaseAngle = Tau - clamp(Math.PI * (
							1 - Math.Pow(
								(currentOrbit.semiMajorAxis + transferDestination.GetOrbit().semiMajorAxis)
									/ (2 * transferDestination.GetOrbit().semiMajorAxis),
								1.5)
						));
						// The phase angle always decreases by the sum of the angular velocities
						double currentPhaseAngle = Tau - clamp(
							  AbsolutePhaseAngle(transferDestination.GetOrbit(), now)
							- AbsolutePhaseAngle(currentOrbit, now));
						// Angle to make up is always positive
						angleToMakeUp = clamp(currentPhaseAngle - optimalPhaseAngle);
						phaseAnglePerSecond =
							  (Tau / transferDestination.GetOrbit().period)
							+ (Tau / currentOrbit.period);

					}

					double timeTillBurn = Math.Abs(angleToMakeUp / phaseAnglePerSecond);
					double ejectionBurnTime = now + timeTillBurn;
					double arrivalTime = ejectionBurnTime + 0.5 * OrbitalPeriod(
						transferDestination.GetOrbit().referenceBody,
						transferDestination.GetOrbit().semiMajorAxis,
						currentOrbit.semiMajorAxis
					);

					if (currentOrbit.semiMajorAxis < transferDestination.GetOrbit().semiMajorAxis) {
						return new BurnModel(
							ejectionBurnTime,
							BurnToNewAp(
								currentOrbit,
								ejectionBurnTime,
								RadiusAtTime(transferDestination.GetOrbit(), arrivalTime)
									- 0.25 * SphereOfInfluence(transferDestination)
							)
						);
					} else {
						return new BurnModel(
							ejectionBurnTime,
							BurnToNewPe(
								currentOrbit,
								ejectionBurnTime,
								RadiusAtTime(transferDestination.GetOrbit(), arrivalTime)
									+ 0.25 * SphereOfInfluence(transferDestination)
							)
						);
					}

				} else {
					// Recursive case - get an orbit from the parent body and adjust it for ejection from here

					DbgFmt("Direct route to {0} not found, recursing through parent {1}", TheName(destination), TheName(currentOrbit.referenceBody));
					BurnModel outerBurn = GenerateEjectionBurn(ParentOrbit(currentOrbit));
					if (outerBurn != null) {
						DbgFmt("Got route from {0}, calculating ejection", TheName(currentOrbit.referenceBody));

						double angleOffset = outerBurn.prograde < 0
							? 0
							: -Math.PI;

						// The angle, position, and time are interdependent.
						// So we seed them with parameters from the outer burn, then
						// cross-seed them with each other this many times.
						// Cross your fingers and hope this converges to the right answer.
						const int iterations = 6;

						double burnTime = outerBurn.atTime;

						try {
							for (int i = 0; i < iterations; ++i) {
								double ejectionAngle = EjectionAngle(
									currentOrbit.referenceBody,
									RadiusAtTime(currentOrbit, burnTime),
									outerBurn.totalDeltaV);
								burnTime = TimeAtAngleFromMidnight(
									currentOrbit.referenceBody.orbit,
									currentOrbit,
									burnTime,
									ejectionAngle + angleOffset);
							}
						} catch (Exception ex) {
							DbgExc("Problem with ejection calc", ex);
						}

						return new BurnModel(
							burnTime,
							BurnToEscape(
								currentOrbit.referenceBody,
								currentOrbit,
								outerBurn.totalDeltaV,
								burnTime)
						);
					} else {
						DbgFmt("No outer burn found");
						return null;
					}
				}
			}
		}

		/// <summary>
		/// Calculate the time and delta V of the burn needed to transfer.
		/// </summary>
		public void CalculateEjectionBurn()
		{
			if (origin != null) {
				ejectionBurn = GenerateEjectionBurn(origin.GetOrbit());
			} else {
				ejectionBurn = null;
			}

			if (planeChangeBurn != null && ejectionBurn != null) {
				if (planeChangeBurn.atTime < ejectionBurn.atTime) {
					DbgFmt("Resetting plane change burn because it's too early now");
					planeChangeBurn = null;
				}
			}
		}

		/// <summary>
		/// Calculate the time and delta V of the burn needed to change planes.
		/// </summary>
		public void CalculatePlaneChangeBurn()
		{
			if (FlightGlobals.ActiveVessel?.patchedConicSolver?.maneuverNodes != null
					&& transferDestination != null
					&& transferParent != null
					&& destination.GetOrbit().eccentricity < 1) {

				bool ejectionAlreadyActive = false;

				if (FlightGlobals.ActiveVessel.patchedConicSolver.maneuverNodes.Count > 0) {
					if (Settings.Instance.DeleteExistingManeuvers) {

						ClearManeuverNodes();

					} else if (FlightGlobals.ActiveVessel.patchedConicSolver.maneuverNodes.Count == 1
							&& ejectionBurn.node != null) {

						ejectionAlreadyActive = true;

					} else {
						// At least one unrelated maneuver is active, and we're not allowed to delete them.
						// Can't activate ejection burn for calculation.
						return;
					}
				}

				if (ejectionBurn != null) {

					ManeuverNode eNode;
					if (ejectionAlreadyActive) {
						eNode = ejectionBurn.node;
					} else {
						DbgFmt("Temporarily activating ejection burn to {0}", destination.GetName());
						eNode = ejectionBurn.ToActiveManeuver();
						DbgFmt("Activated ejection burn to {0}", destination.GetName());
					}

					if (eNode != null) {

						if (eNode.nextPatch == null) {
							DbgFmt("This node goes nowhere.");
						}

						// Find the orbit patch that intersects the target orbit
						for (Orbit o = eNode.nextPatch; o != null; o = NextPatch(o)) {
							// Skip the patches that are in the wrong SoI
							if (o.referenceBody == transferParent) {

								DbgFmt("Identified matching reference body for {0}", transferParent.GetName());

								// Find the AN or DN
								bool ascendingNode;
								double planeTime = TimeOfPlaneChange(o, transferDestination.GetOrbit(), ejectionBurn.atTime, out ascendingNode);

								DbgFmt("Pinpointed plane change for {0}", transferParent.GetName());

								if (planeTime > 0 && planeTime > ejectionBurn.atTime) {
									double magnitude = PlaneChangeDeltaV(o, transferDestination.GetOrbit(), planeTime, ascendingNode);
									// Don't bother to create tiny maneuver nodes
									if (Math.Abs(magnitude) > 0.05) {
										// Add a maneuver node to change planes
										planeChangeBurn = new BurnModel(planeTime, 0,
											magnitude);
										DbgFmt("Transmitted correction burn for {0}: {1}", transferDestination.GetName(), magnitude);
									} else {
										planeChangeBurn = null;
										DbgFmt("No plane change needed for {0}", transferDestination.GetName());
									}

									// Stop looping through orbit patches since we found what we want
									break;
								} else {
									DbgFmt("Plane change burn would be before the ejection burn, skipping");
								}
							} else {
								DbgFmt("Skipping a patch with the wrong parent body");
							}
						}
					} else {
						DbgFmt("Ejection burn existed but generated a null node");
					}

					if (!ejectionAlreadyActive) {
						// Clean up the node since we're just doing calculations, not intending to set things up for the user
						ejectionBurn.RemoveNode();
					}
					DbgFmt("Released completed transfer to {0}", destination.GetName());
				} else {
					DbgFmt("Ejection burn is missing somehow");
				}
			} else {
				DbgFmt("Can't do a plane change without a vessel");
			}
		}

		/// <summary>
		/// Check whether the current vessel currently has an encounter with this transfer's destination.
		/// Assumes that all of our maneuver nodes have been placed.
		/// </summary>
		/// <returns>
		///
		/// </returns>
		public bool HaveEncounter()
		{
			for (Orbit o = ejectionBurn?.node?.nextPatch; o != null; o = NextPatch(o)) {
				if (o.referenceBody == destination as CelestialBody) {
					return true;
				}
			}
			return false;
		}

		/// <summary>
		/// Check whether the user opened any manuever node editing gizmos since the last tick.
		/// There doesn't seem to be event-based notification for this, so we just have to poll.
		/// </summary>
		public void CheckIfNodesDisappeared()
		{
			ejectionBurn?.CheckIfNodeDisappeared();
			planeChangeBurn?.CheckIfNodeDisappeared();
		}

		/// <summary>
		/// Turn this transfer's burns into user visible maneuver nodes.
		/// This is the behavior for the maneuver node icon.
		/// </summary>
		public void CreateManeuvers()
		{
			if (FlightGlobals.ActiveVessel != null) {

				// Remove all maneuver nodes because they'd conflict with the ones we're about to add
				ClearManeuverNodes();

				if (Settings.Instance.AutoTargetDestination) {
					// Switch to target mode, targeting the destination body
					FlightGlobals.fetch.SetVesselTarget(destination);
				}

				// Create a maneuver node for the ejection burn
				ejectionBurn.ToActiveManeuver();

				if (Settings.Instance.GeneratePlaneChangeBurns) {
					if (planeChangeBurn == null) {
						DbgFmt("Calculating plane change on the fly");
						CalculatePlaneChangeBurn();
					}

					if (planeChangeBurn != null) {
						planeChangeBurn.ToActiveManeuver();
					} else {
						DbgFmt("No plane change found");
					}
				} else {
					DbgFmt("Plane changes disabled");
				}

				if (Settings.Instance.AutoEditEjectionNode) {
					// Open the initial node for fine tuning
					ejectionBurn.EditNode();
				} else if (Settings.Instance.AutoEditPlaneChangeNode) {
					if (planeChangeBurn != null) {
						planeChangeBurn.EditNode();
					}
				}

				if (Settings.Instance.AutoFocusDestination) {
					if (HaveEncounter()) {
						// Move the map to the target for fine-tuning if we have an encounter
						FocusMap(destination);
					} else if (transferParent != null) {
						// Otherwise focus on the parent of the transfer orbit so we can get an encounter
						// Try to explain why this is happening with a screen message
						ScreenFmt("Adjust maneuvers to establish encounter");
						FocusMap(transferParent, transferDestination);
					}
				}

				if (Settings.Instance.AutoSetSAS
						&& FlightGlobals.ActiveVessel != null
						&& FlightGlobals.ActiveVessel.Autopilot.CanSetMode(VesselAutopilot.AutopilotMode.Maneuver)) {
					// The API for SAS is ... peculiar.
					// http://forum.kerbalspaceprogram.com/index.php?/topic/153420-enabledisable-autopilot/
					try {
						if (FlightGlobals.ActiveVessel.Autopilot.Enabled) {
							FlightGlobals.ActiveVessel.Autopilot.SetMode(VesselAutopilot.AutopilotMode.Maneuver);
						} else {
							DbgFmt("Not enabled, trying to enable");
							FlightGlobals.ActiveVessel.ActionGroups.SetGroup(KSPActionGroup.SAS, true);
							FlightGlobals.ActiveVessel.Autopilot.Enable(VesselAutopilot.AutopilotMode.Maneuver);
						}
					} catch (Exception ex) {
						DbgExc("Problem setting SAS to maneuver mode", ex);
					}
				}
			}
		}

		/// <summary>
		/// Warp to (near) the burn.
		/// Since you usually need to start burning before the actual node,
		/// we use some simple padding logic to determine how far to warp.
		/// If you're more than five minutes from the burn, then we warp
		/// to that five minute mark. This should allow for most of the long burns.
		/// If you're closer than five minutes from the burn, then we warp
		/// right up to the moment of the actual burn.
		/// If you're _already_ warping, cancel the warp (suggested by Kottabos).
		/// </summary>
		public void WarpToBurn()
		{
			if (TimeWarp.CurrentRate > 1) {
				DbgFmt("Warp button clicked while already in warp, cancelling warp");
				TimeWarp.fetch?.CancelAutoWarp();
				TimeWarp.SetRate(0, false);
			} else {
				DbgFmt("Attempting to warp to burn from {0} to {1}", Planetarium.GetUniversalTime(), ejectionBurn.atTime);
				if (Planetarium.GetUniversalTime() < ejectionBurn.atTime - BURN_PADDING ) {
					DbgFmt("Warping to burn minus offset");
					TimeWarp.fetch.WarpTo(ejectionBurn.atTime - BURN_PADDING);
				} else if (Planetarium.GetUniversalTime() < ejectionBurn.atTime) {
					DbgFmt("Already within offset; warping to burn");
					TimeWarp.fetch.WarpTo(ejectionBurn.atTime);
				} else {
					DbgFmt("Can't warp to the past!");
				}
			}
		}

	}

}<|MERGE_RESOLUTION|>--- conflicted
+++ resolved
@@ -86,17 +86,13 @@
 				// Sanity check just in case something unexpected happens.
 				return null;
 
-<<<<<<< HEAD
+			} else if (destination.GetOrbit().eccentricity > 1) {
+				DbgFmt("{0} is on an escape trajectory; bailing", TheName(destination));
+
+				return null;
+
 			} else if (Landed && currentOrbit == origin.GetOrbit()) {
 				// TODO - Include space center scene here
-=======
-			} else if (destination.GetOrbit().eccentricity > 1) {
-				DbgFmt("{0} is on an escape trajectory; bailing", TheName(destination));
-
-				return null;
-
-			} else if (Landed) {
->>>>>>> ab8c6eaf
 
 				CelestialBody body = origin.GetOrbit().referenceBody;
 
