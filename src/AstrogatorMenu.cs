--- conflicted
+++ resolved
@@ -379,13 +379,8 @@
 				timeToWait = new List<DateTimeParts>();
 				for (int i = 0; i < transfers.Count; ++i) {
 
-<<<<<<< HEAD
-					if (transfers[i].ejectionBurn != null) {
-						timeToWait.Add(new DateTimeParts(transfers[i].ejectionBurn.atTime - Planetarium.GetUniversalTime()));
-=======
-					if (model.transfers[i].ejectionBurn != null && model.transfers[i].ejectionBurn.atTime != null) {
-						timeToWait.Add(new DateTimeParts((model.transfers[i].ejectionBurn.atTime ?? 0) - Planetarium.GetUniversalTime()));
->>>>>>> 0942896c
+					if (transfers[i].ejectionBurn != null && transfers[i].ejectionBurn.atTime != null) {
+						timeToWait.Add(new DateTimeParts((transfers[i].ejectionBurn.atTime ?? 0) - Planetarium.GetUniversalTime()));
 					} else {
 						timeToWait.Add(null);
 					}
