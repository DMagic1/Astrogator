using System;
using System.Collections.Generic;
using UnityEngine;

namespace Astrogator {

	using static DebugTools;
	using static KerbalTools;
	using static ViewTools;
	using static PhysicsTools;

	/// <summary>
	/// A DialogGUI* object that displays our app's data.
	/// Intended for embedding in a MultiOptionDialog.
	/// </summary>
	public class AstrogationView : DialogGUIVerticalLayout {

		/// <summary>
		/// Construct a view for the given model.
		/// </summary>
		/// <param name="m">Model object for which to make a view</param>
		/// <param name="reset">Function to call when the view needs to be re-initiated</param>
		public AstrogationView(AstrogationModel m, ResetCallback reset)
			: base(
				mainWindowMinWidth,
				mainWindowMinHeight,
				mainWindowSpacing,
				mainWindowPadding,
				TextAnchor.UpperCenter
			)
		{
			model = m;
			resetCallback = reset;

			if (!ErrorCondition) {
				createHeaders();
				createRows();
			}
			AddChild(new DialogGUIHorizontalLayout(
				RowWidth, 10,
				0, wrenchPadding,
				TextAnchor.UpperRight,
				new DialogGUILabel(getMessage, notificationStyle, true, true),
				iconButton(settingsIcon, settingsStyle, "Settings", toggleSettingsVisible)
			));
			if (Settings.Instance.ShowSettings) {
				AddChild(new SettingsView(resetCallback));
			}
		}

		private AstrogationModel model  { get; set; }
		private PopupDialog      dialog { get; set; }

		/// <summary>
		/// Type of function pointer used to request a re-creation of the UI.
		/// This is needed because the DialogGUI* functions don't allow us to
		/// make dynamic chnages to a UI beyond changing a label's text.
		/// </summary>
		public delegate void ResetCallback(bool resetModel = false);

		private ResetCallback resetCallback { get; set; }

		private static Rect geometry {
			get {
				Vector2 pos = Settings.Instance.MainWindowPosition;
				return new Rect(pos.x, pos.y, mainWindowMinWidth, mainWindowMinHeight);
			}
			set {
				Settings.Instance.MainWindowPosition = new Vector2(value.x, value.y);
			}
		}

		private void toggleSettingsVisible()
		{
			Settings.Instance.ShowSettings = !Settings.Instance.ShowSettings;
			resetCallback();
		}

		/// <summary>
		/// The user-facing name for this mod.
		/// Use Astrogator.Name for filenames, internal representations, CKAN, etc.
		/// </summary>
		public const string DisplayName = "Astrogator";

		/// <summary>
		/// UI object representing the top row of the table
		/// </summary>
		private DialogGUIHorizontalLayout ColumnHeaders { get; set; }

		private string columnSortIndicator(ColumnDefinition col)
		{
			return col.sortKey != Settings.Instance.TransferSort ? ""
				: Settings.Instance.DescendingSort ? " ↓"
				: " ↑";
		}

		private void createHeaders()
		{
			ColumnHeaders = new DialogGUIHorizontalLayout();
			for (int i = 0; i < Columns.Length; ++i) {
				ColumnDefinition col = Columns[i];
				// Skip columns that require an active vessel if we don't have one
				if (col.vesselSpecific && FlightGlobals.ActiveVessel == null) {
					continue;
				}
				if (col.requiresPatchedConics
						&& (!patchedConicsUnlocked() || model.notOrbiting)) {
					continue;
				}
				float width = 0;
				for (int span = 0; span < col.headerColSpan; ++span) {
					width += Columns[i + span].width;
				}
				if (width > 0) {
					// Add in the spacing gaps that got left out from colspanning
					width += (col.headerColSpan - 1) * spacing;
					if (col.header != "") {
						ColumnHeaders.AddChild(headerButton(
							col.header + columnSortIndicator(col),
							col.headerStyle, "Sort", width, rowHeight, () => {
								SortClicked(col.sortKey);
							}
						));
					} else {
						ColumnHeaders.AddChild(new DialogGUISpace(width));
					}
				}
			}
			AddChild(ColumnHeaders);
		}

		private void SortClicked(SortEnum which)
		{
			if (Settings.Instance.TransferSort == which) {
				Settings.Instance.DescendingSort = !Settings.Instance.DescendingSort;
			} else {
				Settings.Instance.TransferSort = which;
				Settings.Instance.DescendingSort = false;
			}
			resetCallback();
		}

<<<<<<< HEAD
=======
		private List<TransferModel> SortTransfers(AstrogationModel m, SortEnum how, bool descend)
		{
			List<TransferModel> transfers = new List<TransferModel>(m.transfers);
			switch (how) {
				case SortEnum.Name:
					transfers.Sort((a, b) =>
						a?.destination?.GetName().CompareTo(b?.destination?.GetName()) ?? 0);
					break;
				case SortEnum.Position:
					// Use the natural/default ordering in the model
					break;
				case SortEnum.Time:
					transfers.Sort((a, b) =>
						a?.ejectionBurn?.atTime?.CompareTo(b?.ejectionBurn?.atTime ?? 0) ?? 0);
					break;
				case SortEnum.DeltaV:
					transfers.Sort((a, b) =>
						a?.ejectionBurn?.totalDeltaV.CompareTo(b?.ejectionBurn?.totalDeltaV) ?? 0);
					break;
				default:
					DbgFmt("Bad sort argument: {0}", how.ToString());
					break;
			}
			if (descend) {
				transfers.Reverse();
			}
			return transfers;
		}

>>>>>>> 0942896c
		private void createRows()
		{
			List<TransferModel> transfers = SortTransfers(
				model,
				Settings.Instance.TransferSort,
				Settings.Instance.DescendingSort
			);
			for (int i = 0; i < transfers.Count; ++i) {
				AddChild(new TransferView(transfers[i], resetCallback));
			}
		}

		private bool ErrorCondition {
			get {
				return model == null
					|| model.transfers.Count == 0
					|| model.ErrorCondition;
			}
		}

		private string subTitle {
			get {
				if (model != null) {
					if (model.hyperbolicOrbit) {
						if (model.inbound) {
							return string.Format(
								"{0} is on an escape trajectory. Capture to see more transfers.",
								TheName(model.origin)
							);
						} else {
							return string.Format(
								"{0} is on an escape trajectory. Capture to see transfers.",
								TheName(model.origin)
							);
						}
					} else if (model.badInclination) {
						return string.Format(
							"Inclination is {0:0.0}°, accuracy too low past {1:0.}°",
							AngleFromEquatorial(model.origin.GetOrbit().inclination * Mathf.Deg2Rad) * Mathf.Rad2Deg,
							AstrogationModel.maxInclination * Mathf.Rad2Deg
						);
					} else if (model.transfers.Count == 0) {
						return "No transfers available";
					} else if (Landed(model.origin) || solidBodyWithoutVessel(model.origin)) {
						CelestialBody b = model.origin as CelestialBody;
						if (b == null) {
							b = model.origin.GetOrbit().referenceBody;
						}
						return string.Format(
							"Transfers from {0}\n(Launch ~{1})",
							TheName(model.origin),
							FormatSpeed(DeltaVToOrbit(b), Settings.Instance.DisplayUnits)
						);
					} else {
						return string.Format("Transfers from {0}", TheName(model.origin));
					}
				} else {
					return "Internal error: Model not found";
				}
			}
		}

		private string getMessage()
		{
			if (model.ActiveEjectionBurn != null
					&& Settings.Instance.TranslationAdjust
					&& FlightGlobals.ActiveVessel != null
					&& !FlightGlobals.ActiveVessel.ActionGroups[KSPActionGroup.RCS]) {
				return "Use translation controls to adjust nodes";
			} else {
				return "";
			}
		}

		private UISkinDef skinToUse {
			get {
				if (!ErrorCondition) {
					return AstrogatorSkin;
				} else {
					return AstrogatorErrorSkin;
				}
			}
		}

		/// <summary>
		/// Launch a PopupDialog containing the view.
		/// Use Dismiss() to get rid of it.
		/// </summary>
		public PopupDialog Show()
		{
			if (dialog == null) {
				dialog = PopupDialog.SpawnPopupDialog(
					mainWindowAnchorMin,
					mainWindowAnchorMax,
					new MultiOptionDialog(
						subTitle,
						DisplayName + " " + versionString,
						skinToUse,
						geometry,
						this
					),
					false,
					skinToUse,
					false
				);
			}
			return dialog;
		}

		/// <summary>
		/// Close the popup.
		/// </summary>
		public void Dismiss()
		{
			if (dialog != null) {
				Vector3 rt = dialog.RTrf.position;
				DbgFmt("Coordinates at window close: {0}", rt.ToString());
				DbgFmt("Screen dimensions at window close: {0}x{1}", Screen.width, Screen.height);
				geometry = new Rect(
					rt.x / Screen.width  + 0.5f,
					rt.y / Screen.height + 0.5f,
					mainWindowMinWidth,
					mainWindowMinHeight
				);
				dialog.Dismiss();
				dialog = null;
			}
		}
	}

}<|MERGE_RESOLUTION|>--- conflicted
+++ resolved
@@ -140,8 +140,6 @@
 			resetCallback();
 		}
 
-<<<<<<< HEAD
-=======
 		private List<TransferModel> SortTransfers(AstrogationModel m, SortEnum how, bool descend)
 		{
 			List<TransferModel> transfers = new List<TransferModel>(m.transfers);
@@ -171,7 +169,6 @@
 			return transfers;
 		}
 
->>>>>>> 0942896c
 		private void createRows()
 		{
 			List<TransferModel> transfers = SortTransfers(
