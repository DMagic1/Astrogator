# TODO

- [ ] Reduce ejection burn by the amount the plane change burn adds to it (i.e., fix Minmus overshoots)
- [ ] Allow a window of times for transfers
  - Calculate current absolute time
  - Use a fudge factor that scales with orbital period to choose a range
  - Translate outer ranges into sets of inner ranges
  - At the "leaf nodes", choose the center of a range as the burn time
  - Pick the soonest range when showing times or making maneuvers
  - Only rule out a range once the entire thing is overdue
- [ ] i18n / l10n (once SQUAD releases their version of it)
- [ ] Option to FlightGlobals.ActiveVessel.Autopilot.SetMode(VesselAutopilot.AutopilotMode.Maneuver);

## [Kottabos](https://www.youtube.com/watch?v=bcl9sy6CJAY) feedback
<<<<<<< HEAD

- [ ] Allow warp buttons to cancel warp
=======
>>>>>>> 97736131
- [ ] RasterPropMonitor integration
- [ ] Shove the README in their face
  - Link when you open the settings
  - Separate popup w/ documentation
- [ ] Turn off auto-focus if no encounter
- [ ] Make it clearer that some adjustment of nodes will almost always be necessary

## More transfer types

- [ ] Launch to orbit
- [ ] Rendezvous with asteroids near Pe of their future encounter/escape trajectories

## Fixes

- [ ] Crash on probe loss of radio contact
- [ ] Keys stop working when nested encounter established
- [ ] Freeze on set orbit cheat

## Code style

- [ ] onVesselGoOffRails / onVesselGoOnRails for the OnOrbitChanged checks
- [ ] Split CalculateEjectionBurn into transfer versus ejection functions
- [ ] Generalize retrograde orbit special cases
- [ ] Split ViewTools: Truly generic stuff versus this project's stuff
- [ ] Split MathTools off from PhysicsTools
- [ ] Factor out a SimpleMod base class
  - App launcher button
    - Tooltip
  - Main window
  - Settings
  - Resources
  - Event handlers
- [ ] Implement [TaxiService's method of updating the UI without close/reopen](http://forum.kerbalspaceprogram.com/index.php?/topic/149324-popupdialog-and-the-dialoggui-classes/&do=findComment&comment=2950891)
- [ ] Unit tests

## Documentation

- [ ] New main screenshot
- [ ] New settings screenshot<|MERGE_RESOLUTION|>--- conflicted
+++ resolved
@@ -12,11 +12,7 @@
 - [ ] Option to FlightGlobals.ActiveVessel.Autopilot.SetMode(VesselAutopilot.AutopilotMode.Maneuver);
 
 ## [Kottabos](https://www.youtube.com/watch?v=bcl9sy6CJAY) feedback
-<<<<<<< HEAD
 
-- [ ] Allow warp buttons to cancel warp
-=======
->>>>>>> 97736131
 - [ ] RasterPropMonitor integration
 - [ ] Shove the README in their face
   - Link when you open the settings
