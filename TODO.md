--- conflicted
+++ resolved
@@ -10,14 +10,6 @@
   - Only rule out a range once the entire thing is overdue
 - [ ] i18n / l10n (once SQUAD releases their version of it)
 
-## More transfer types
-
-<<<<<<< HEAD
-- [ ] Launch to orbit
-=======
-- [ ] Rendezvous with asteroids near Pe of their future encounter/escape trajectories
->>>>>>> 0942896c
-
 ## Fixes
 
 - [ ] Test vessel destruction: deorbit, deletion
@@ -27,12 +19,7 @@
 
 ## Code style
 
-<<<<<<< HEAD
 - [ ] `onVesselGoOffRails` / `onVesselGoOnRails` for the `OnOrbitChanged` checks
-- [ ] Split `CalculateEjectionBurn` into transfer versus ejection functions
-=======
-- [ ] onVesselGoOffRails / onVesselGoOnRails for the OnOrbitChanged checks
->>>>>>> 0942896c
 - [ ] Generalize retrograde orbit special cases
 - [ ] Split ViewTools: Truly generic stuff versus this project's stuff
 - [ ] Split MathTools off from PhysicsTools
